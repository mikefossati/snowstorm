--- conflicted
+++ resolved
@@ -73,7 +73,6 @@
 				}
 
 				// Write Stated Relationships
-<<<<<<< HEAD
 				BoolQueryBuilder relationshipQuery = getContentQuery(exportType, branchCriteria);
 				relationshipQuery.must(termQuery("characteristicTypeId", Concepts.STATED_RELATIONSHIP));
 				int statedRelationshipLines = exportComponents(Relationship.class, "Terminology/", "sct2_StatedRelationship_", filenameEffectiveDate, exportType, zipOutputStream, relationshipQuery, null);
@@ -96,7 +95,7 @@
 						refsetsOfThisType.add(Long.parseLong(referenceSetType.getConceptId()));
 						for (Long refsetToExport : refsetsOfThisType) {
 							BoolQueryBuilder memberQuery = getContentQuery(exportType, branchCriteria);
-							memberQuery.must(termQuery(ReferenceSetMember.FIELD_REFSET_ID, refsetToExport));
+							memberQuery.must(termQuery(ReferenceSetMember.Fields.REFSET_ID, refsetToExport));
 							long memberCount = elasticsearchTemplate.count(getNativeSearchQuery(memberQuery), ReferenceSetMember.class);
 							if (memberCount > 0) {
 								logger.info("Exporting Reference Set {} {} with {} members", refsetToExport, referenceSetType.getExportDir(), memberCount);
@@ -110,34 +109,6 @@
 										memberQuery,
 										referenceSetType.getFieldNameList());
 							}
-=======
-				BoolQueryBuilder contentQuery = getContentQuery(exportType, branchCriteria);
-				contentQuery.must(termQuery("characteristicTypeId", Concepts.STATED_RELATIONSHIP));
-				exportComponents(Relationship.class, "Terminology/", "sct2_StatedRelationship_", filenameEffectiveDate, exportType, zipOutputStream, contentQuery, null);
-
-				// Write Reference Sets
-				List<ReferenceSetType> referenceSetTypes = getReferenceSetTypes(branchCriteria);
-				logger.info("{} Reference Set Types found", referenceSetTypes.size());
-
-				for (ReferenceSetType referenceSetType : referenceSetTypes) {
-					Set<Long> refsetsOfThisType = queryService.retrieveDescendants(referenceSetType.getConceptId(), branchCriteria, true);
-					refsetsOfThisType.add(Long.parseLong(referenceSetType.getConceptId()));
-					for (Long refsetToExport : refsetsOfThisType) {
-						BoolQueryBuilder memberQuery = getContentQuery(exportType, branchCriteria);
-						memberQuery.must(termQuery(ReferenceSetMember.Fields.REFSET_ID, refsetToExport));
-						long memberCount = elasticsearchTemplate.count(getNativeSearchQuery(memberQuery), ReferenceSetMember.class);
-						if (memberCount > 0) {
-							logger.info("Exporting Reference Set {} {} with {} members", refsetToExport, referenceSetType.getExportDir(), memberCount);
-							exportComponents(
-									ReferenceSetMember.class,
-									"Refset/" + referenceSetType.getExportDir() + "/",
-									"der2_" + referenceSetType.getFieldTypes() + "Refset_" + refsetToExport,
-									filenameEffectiveDate,
-									exportType,
-									zipOutputStream,
-									memberQuery,
-									referenceSetType.getFieldNameList());
->>>>>>> f6108f4b
 						}
 					}
 				}
